--- conflicted
+++ resolved
@@ -70,18 +70,10 @@
 echo "Deploying Main Stack: ${MAIN_STACK_NAME}..."
 sam deploy \
   --template-file .aws-sam/build/template.yaml \
-<<<<<<< HEAD
-    --stack-name "${MAIN_STACK_NAME}" \
-    --parameter-overrides Environment="${ENVIRONMENT}" DeploymentId="${DEPLOYMENT_ID}" SchemaS3Key="${SCHEMA_S3_KEY}" SchemaS3BucketName="${BUCKET_NAME}" \
-    --capabilities CAPABILITY_IAM CAPABILITY_AUTO_EXPAND \
-    --resolve-s3 \
-    --disable-rollback # Add flag to prevent rollback on failure for easier debugging
-=======
   --stack-name "${MAIN_STACK_NAME}" \
   --resolve-s3 true \
   --parameter-overrides Environment="${ENVIRONMENT}" DeploymentId="${DEPLOYMENT_ID}" SchemaS3Key="${SCHEMA_S3_KEY}" SchemaS3BucketName="${BUCKET_NAME}" \
   --capabilities CAPABILITY_IAM CAPABILITY_AUTO_EXPAND
->>>>>>> 87ce5d20
 
 # --- Step 6: Populate Defaults ---
 echo "Populating defaults for ${ENVIRONMENT} ${DEPLOYMENT_ID}..."
