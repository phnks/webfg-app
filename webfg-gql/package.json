--- conflicted
+++ resolved
@@ -33,12 +33,8 @@
     "uuid": "^11.1.0"
   },
   "config": {
-<<<<<<< HEAD
     "qa_schema": "v116",
-=======
-    "qa_schema": "v110",
->>>>>>> 1aa859b8
-    "prod_schema": "v108",
+    "prod_schema": "v109",
     "stack_name": "webfg-gql"
   },
   "devDependencies": {
