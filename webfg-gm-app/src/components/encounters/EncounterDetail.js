--- conflicted
+++ resolved
@@ -323,15 +323,10 @@
         }
       });
 
-<<<<<<< HEAD
-      // Check for null data or errors (including null values for all keys in data)
-      if (!result.data || (result.errors && result.errors.length > 0) || (result.data && Object.values(result.data).every(value => value === null))) {
-          throw new Error(result.errors ? result.errors.map(e => e.message).join("\n") : "Mutation returned null data.");
-      }
-=======
-      // Check for null data or errors (including null values for all keys in data)\n      if (!result.data || (result.errors && result.errors.length > 0) || (result.data && Object.values(result.data).every(value => value === null))) {\n          throw new Error(result.errors ? result.errors.map(e => e.message).join("\n") : "Mutation returned null data.");\n      }
->>>>>>> c7726a16
-
+      // Check for null data or errors (including null values for all keys in data)
+      if (!result.data || (result.errors && result.errors.length > 0) || (result.data && Object.values(result.data).every(value => value === null))) {
+          throw new Error(result.errors ? result.errors.map(e => e.message).join("\n") : "Mutation returned null data.");
+      }
     } catch (err) {
       // This catch block will handle network errors or unexpected JavaScript errors
       console.error("Error adding action:", err);
@@ -363,15 +358,10 @@
         }
       });
 
-<<<<<<< HEAD
-      // Check for null data or errors (including null values for all keys in data)
-      if (!result.data || (result.errors && result.errors.length > 0) || (result.data && Object.values(result.data).every(value => value === null))) {
-          throw new Error(result.errors ? result.errors.map(e => e.message).join("\n") : "Mutation returned null data.");
-      }
-=======
-      // Check for null data or errors (including null values for all keys in data)\n      if (!result.data || (result.errors && result.errors.length > 0) || (result.data && Object.values(result.data).every(value => value === null))) {\n          throw new Error(result.errors ? result.errors.map(e => e.message).join("\n") : "Mutation returned null data.");\n      }
->>>>>>> c7726a16
-
+      // Check for null data or errors (including null values for all keys in data)
+      if (!result.data || (result.errors && result.errors.length > 0) || (result.data && Object.values(result.data).every(value => value === null))) {
+          throw new Error(result.errors ? result.errors.map(e => e.message).join("\n") : "Mutation returned null data.");
+      }
     } catch (err) {
       // This catch block will handle network errors or unexpected JavaScript errors
       console.error("Error moving character:", err);
@@ -404,15 +394,10 @@
         }
       });
 
-<<<<<<< HEAD
-      // Check for null data or errors (including null values for all keys in data)
-      if (!result.data || (result.errors && result.errors.length > 0) || (result.data && Object.values(result.data).every(value => value === null))) {
-          throw new Error(result.errors ? result.errors.map(e => e.message).join("\n") : "Mutation returned null data.");
-      }
-=======
-      // Check for null data or errors (including null values for all keys in data)\n      if (!result.data || (result.errors && result.errors.length > 0) || (result.data && Object.values(result.data).every(value => value === null))) {\n          throw new Error(result.errors ? result.errors.map(e => e.message).join("\n") : "Mutation returned null data.");\n      }
->>>>>>> c7726a16
-
+      // Check for null data or errors (including null values for all keys in data)
+      if (!result.data || (result.errors && result.errors.length > 0) || (result.data && Object.values(result.data).every(value => value === null))) {
+          throw new Error(result.errors ? result.errors.map(e => e.message).join("\n") : "Mutation returned null data.");
+      }
     } catch (err) {
       // This catch block will handle network errors or unexpected JavaScript errors
       console.error("Failed to update grid size:", err);
@@ -460,16 +445,11 @@
       });
       console.log(`Added object ${objectId} to encounter ${encounterId}`);
 
-<<<<<<< HEAD
       // Check for null data or errors (including null values for all keys in data)
       if (!result.data || (result.errors && result.errors.length > 0) || (result.data && Object.values(result.data).every(value => value === null))) {
           throw new Error(result.errors ? result.errors.map(e => e.message).join("\n") : "Mutation returned null data.");
       }
       setShowAddObjectModal(false);
-=======
-      // Check for null data or errors (including null values for all keys in data)\n      if (!result.data || (result.errors && result.errors.length > 0) || (result.data && Object.values(result.data).every(value => value === null))) {\n          throw new Error(result.errors ? result.errors.map(e => e.message).join("\n") : "Mutation returned null data.");\n      }\n      setShowAddObjectModal(false);
->>>>>>> c7726a16
-
     } catch (err) {
       // This catch block will handle network errors or unexpected JavaScript errors
       console.error("Error adding object to VTT:", err);
@@ -496,15 +476,10 @@
         variables: { encounterId, objectId, x, y }
       });
 
-<<<<<<< HEAD
-      // Check for null data or errors (including null values for all keys in data)
-      if (!result.data || (result.errors && result.errors.length > 0) || (result.data && Object.values(result.data).every(value => value === null))) {
-          throw new Error(result.errors ? result.errors.map(e => e.message).join("\n") : "Mutation returned null data.");
-      }
-=======
-      // Check for null data or errors (including null values for all keys in data)\n      if (!result.data || (result.errors && result.errors.length > 0) || (result.data && Object.values(result.data).every(value => value === null))) {\n          throw new Error(result.errors ? result.errors.map(e => e.message).join("\n") : "Mutation returned null data.");\n      }
->>>>>>> c7726a16
-
+      // Check for null data or errors (including null values for all keys in data)
+      if (!result.data || (result.errors && result.errors.length > 0) || (result.data && Object.values(result.data).every(value => value === null))) {
+          throw new Error(result.errors ? result.errors.map(e => e.message).join("\n") : "Mutation returned null data.");
+      }
     } catch (err) {
       // This catch block will handle network errors or unexpected JavaScript errors
       console.error("Error moving object:", err);
@@ -532,15 +507,10 @@
         variables: { encounterId, objectId }
       });
 
-<<<<<<< HEAD
-      // Check for null data or errors (including null values for all keys in data)
-      if (!result.data || (result.errors && result.errors.length > 0) || (result.data && Object.values(result.data).every(value => value === null))) {
-          throw new Error(result.errors ? result.errors.map(e => e.message).join("\n") : "Mutation returned null data.");
-      }
-=======
-      // Check for null data or errors (including null values for all keys in data)\n      if (!result.data || (result.errors && result.errors.length > 0) || (result.data && Object.values(result.data).every(value => value === null))) {\n          throw new Error(result.errors ? result.errors.map(e => e.message).join("\n") : "Mutation returned null data.");\n      }
->>>>>>> c7726a16
-
+      // Check for null data or errors (including null values for all keys in data)
+      if (!result.data || (result.errors && result.errors.length > 0) || (result.data && Object.values(result.data).every(value => value === null))) {
+          throw new Error(result.errors ? result.errors.map(e => e.message).join("\n") : "Mutation returned null data.");
+      }
     } catch (err) {
       // This catch block will handle network errors or unexpected JavaScript errors
       console.error("Error removing object:", err);
@@ -580,16 +550,11 @@
         }
       });
 
-<<<<<<< HEAD
       // Check for null data or errors (including null values for all keys in data)
       if (!result.data || (result.errors && result.errors.length > 0) || (result.data && Object.values(result.data).every(value => value === null))) {
           throw new Error(result.errors ? result.errors.map(e => e.message).join("\n") : "Mutation returned null data.");
       }
       setShowAddTerrainPanel(false);
-=======
-      // Check for null data or errors (including null values for all keys in data)\n      if (!result.data || (result.errors && result.errors.length > 0) || (result.data && Object.values(result.data).every(value => value === null))) {\n          throw new Error(result.errors ? result.errors.map(e => e.message).join("\n") : "Mutation returned null data.");\n      }\n      setShowAddTerrainPanel(false);
->>>>>>> c7726a16
-
     } catch (err) {
       // This catch block will handle network errors or unexpected JavaScript errors
       console.error("Error adding terrain:", err);
@@ -619,15 +584,10 @@
         }
       });
 
-<<<<<<< HEAD
-      // Check for null data or errors (including null values for all keys in data)
-      if (!result.data || (result.errors && result.errors.length > 0) || (result.data && Object.values(result.data).every(value => value === null))) {
-          throw new Error(result.errors ? result.errors.map(e => e.message).join("\n") : "Mutation returned null data.");
-      }
-=======
-      // Check for null data or errors (including null values for all keys in data)\n      if (!result.data || (result.errors && result.errors.length > 0) || (result.data && Object.values(result.data).every(value => value === null))) {\n          throw new Error(result.errors ? result.errors.map(e => e.message).join("\n") : "Mutation returned null data.");\n      }
->>>>>>> c7726a16
-
+      // Check for null data or errors (including null values for all keys in data)
+      if (!result.data || (result.errors && result.errors.length > 0) || (result.data && Object.values(result.data).every(value => value === null))) {
+          throw new Error(result.errors ? result.errors.map(e => e.message).join("\n") : "Mutation returned null data.");
+      }
     } catch (err) {
       // This catch block will handle network errors or unexpected JavaScript errors
       console.error("Error moving terrain:", err);
@@ -655,15 +615,10 @@
         variables: { encounterId, terrainId }
       });
 
-<<<<<<< HEAD
-      // Check for null data or errors (including null values for all keys in data)
-      if (!result.data || (result.errors && result.errors.length > 0) || (result.data && Object.values(result.data).every(value => value === null))) {
-          throw new Error(result.errors ? result.errors.map(e => e.message).join("\n") : "Mutation returned null data.");
-      }
-=======
-      // Check for null data or errors (including null values for all keys in data)\n      if (!result.data || (result.errors && result.errors.length > 0) || (result.data && Object.values(result.data).every(value => value === null))) {\n          throw new Error(result.errors ? result.errors.map(e => e.message).join("\n") : "Mutation returned null data.");\n      }
->>>>>>> c7726a16
-
+      // Check for null data or errors (including null values for all keys in data)
+      if (!result.data || (result.errors && result.errors.length > 0) || (result.data && Object.values(result.data).every(value => value === null))) {
+          throw new Error(result.errors ? result.errors.map(e => e.message).join("\n") : "Mutation returned null data.");
+      }
     } catch (err) {
       // This catch block will handle network errors or unexpected JavaScript errors
       console.error("Error removing terrain:", err);
